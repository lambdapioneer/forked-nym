--- conflicted
+++ resolved
@@ -2,8 +2,17 @@
 
 Post 1.0.0 release, the changelog format is based on [Keep a Changelog](https://keepachangelog.com/en/1.0.0/), and this project adheres to [Semantic Versioning](https://semver.org/spec/v2.0.0.html).
 
-<<<<<<< HEAD
 # [Unreleased]
+
+### Added
+
+- dkg rerun from scratch and dkg-specific epochs ([#2839])
+- nym-sdk: add support for surb storage ([#2870])
+- nym-sdk: enable reply-SURBs by default ([#2874])
+
+[#2839]: https://github.com/nymtech/nym/pull/2839
+[#2870]: https://github.com/nymtech/nym/pull/2870
+[#2874]: https://github.com/nymtech/nym/pull/2874
 
 # [v1.1.7] (2023-01-24)
 
@@ -29,20 +38,6 @@
 [#2778]: https://github.com/nymtech/nym/issues/2778
 [#2670]: https://github.com/nymtech/nym/issues/2670
 [#1893]: https://github.com/nymtech/nym/issues/1893
-=======
-## [Unreleased]
-
-### Added
-
-- dkg rerun from scratch and dkg-specific epochs ([#2839])
-- nym-sdk: add support for surb storage ([#2870])
-- nym-sdk: enable reply-SURBs by default ([#2874])
-
-[#2839]: https://github.com/nymtech/nym/pull/2839
-[#2870]: https://github.com/nymtech/nym/pull/2870
-[#2874]: https://github.com/nymtech/nym/pull/2874
->>>>>>> 95080c3e
-
 
 ## [v1.1.6] (2023-01-17)
 
