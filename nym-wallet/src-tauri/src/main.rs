#![cfg_attr(
  all(not(debug_assertions), target_os = "windows"),
  windows_subsystem = "windows"
)]

use mixnet_contract_common::{Gateway, MixNode};
use std::sync::Arc;
use tauri::Menu;
use tokio::sync::RwLock;
use validator_client::nymd::fee::helpers::Operation;

mod coin;
mod config;
mod error;
mod menu;
mod network;
mod operations;
mod platform_constants;
mod state;
mod utils;
mod wallet_storage;

use crate::menu::AddDefaultSubmenus;
use crate::operations::mixnet;
use crate::operations::validator_api;
use crate::operations::vesting;

use crate::state::State;

fn main() {
  dotenv::dotenv().ok();
  setup_logging();

  tauri::Builder::default()
    .manage(Arc::new(RwLock::new(State::default())))
    .invoke_handler(tauri::generate_handler![
      mixnet::account::add_account_for_password,
      mixnet::account::connect_with_mnemonic,
      mixnet::account::create_new_account,
      mixnet::account::create_new_mnemonic,
      mixnet::account::create_password,
      mixnet::account::does_password_file_exist,
      mixnet::account::get_balance,
      mixnet::account::get_validator_api_urls,
      mixnet::account::get_validator_nymd_urls,
      mixnet::account::list_accounts,
<<<<<<< HEAD
      mixnet::account::sign_in_decrypted_account,
=======
>>>>>>> 7adee63e
      mixnet::account::logout,
      mixnet::account::remove_account_for_password,
      mixnet::account::remove_password,
      mixnet::account::show_mnemonic_for_account_in_password,
      mixnet::account::sign_in_decrypted_account,
      mixnet::account::sign_in_with_password,
      mixnet::account::switch_network,
      mixnet::account::update_validator_urls,
      mixnet::account::validate_mnemonic,
      mixnet::admin::get_contract_settings,
      mixnet::admin::update_contract_settings,
      mixnet::bond::bond_gateway,
      mixnet::bond::bond_mixnode,
      mixnet::bond::gateway_bond_details,
      mixnet::bond::get_operator_rewards,
      mixnet::bond::mixnode_bond_details,
      mixnet::bond::unbond_gateway,
      mixnet::bond::unbond_mixnode,
      mixnet::bond::update_mixnode,
      mixnet::delegate::delegate_to_mixnode,
      mixnet::delegate::get_delegator_rewards,
      mixnet::delegate::get_reverse_mix_delegations_paged,
      mixnet::delegate::undelegate_from_mixnode,
      mixnet::delegate::get_pending_delegation_events,
      mixnet::epoch::get_current_epoch,
      mixnet::send::send,
      utils::major_to_minor,
      utils::minor_to_major,
      utils::outdated_get_approximate_fee,
      utils::owns_gateway,
      utils::owns_mixnode,
      validator_api::status::gateway_core_node_status,
      validator_api::status::mixnode_core_node_status,
      validator_api::status::mixnode_inclusion_probability,
      validator_api::status::mixnode_reward_estimation,
      validator_api::status::mixnode_stake_saturation,
      validator_api::status::mixnode_status,
      vesting::bond::vesting_bond_gateway,
      vesting::bond::vesting_bond_mixnode,
      vesting::bond::vesting_unbond_gateway,
      vesting::bond::vesting_unbond_mixnode,
      vesting::bond::withdraw_vested_coins,
      vesting::bond::vesting_update_mixnode,
      vesting::delegate::vesting_delegate_to_mixnode,
      vesting::delegate::vesting_undelegate_from_mixnode,
      vesting::queries::delegated_free,
      vesting::queries::delegated_vesting,
      vesting::queries::get_account_info,
      vesting::queries::get_current_vesting_period,
      vesting::queries::locked_coins,
      vesting::queries::original_vesting,
      vesting::queries::spendable_coins,
      vesting::queries::vested_coins,
      vesting::queries::vesting_coins,
      vesting::queries::vesting_end_time,
      vesting::queries::vesting_get_gateway_pledge,
      vesting::queries::vesting_get_mixnode_pledge,
      vesting::queries::vesting_start_time,
    ])
    .menu(Menu::new().add_default_app_submenu_if_macos())
    .run(tauri::generate_context!())
    .expect("error while running tauri application");
}

fn setup_logging() {
  let mut log_builder = pretty_env_logger::formatted_timed_builder();
  if let Ok(s) = ::std::env::var("RUST_LOG") {
    log_builder.parse_filters(&s);
  } else {
    // default to 'Info'
    log_builder.filter(None, log::LevelFilter::Info);
  }

  log_builder
    .filter_module("hyper", log::LevelFilter::Warn)
    .filter_module("tokio_reactor", log::LevelFilter::Warn)
    .filter_module("reqwest", log::LevelFilter::Warn)
    .filter_module("mio", log::LevelFilter::Warn)
    .filter_module("want", log::LevelFilter::Warn)
    .filter_module("sled", log::LevelFilter::Warn)
    .filter_module("tungstenite", log::LevelFilter::Warn)
    .filter_module("tokio_tungstenite", log::LevelFilter::Warn)
    .filter_module("rustls", log::LevelFilter::Warn)
    .filter_module("tokio_util", log::LevelFilter::Warn)
    .init();
}<|MERGE_RESOLUTION|>--- conflicted
+++ resolved
@@ -44,10 +44,7 @@
       mixnet::account::get_validator_api_urls,
       mixnet::account::get_validator_nymd_urls,
       mixnet::account::list_accounts,
-<<<<<<< HEAD
       mixnet::account::sign_in_decrypted_account,
-=======
->>>>>>> 7adee63e
       mixnet::account::logout,
       mixnet::account::remove_account_for_password,
       mixnet::account::remove_password,
