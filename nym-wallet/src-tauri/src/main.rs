#![cfg_attr(
  all(not(debug_assertions), target_os = "windows"),
  windows_subsystem = "windows"
)]

use mixnet_contract_common::{Gateway, MixNode};
use std::sync::Arc;
use tauri::Menu;
use tokio::sync::RwLock;
use validator_client::nymd::fee::helpers::Operation;

mod coin;
mod config;
mod error;
mod menu;
mod network;
mod network_config;
mod operations;
mod platform_constants;
mod state;
mod utils;
mod wallet_storage;

use crate::menu::AddDefaultSubmenus;
use crate::operations::mixnet;
use crate::operations::validator_api;
use crate::operations::vesting;

use crate::state::State;

fn main() {
  dotenv::dotenv().ok();
  setup_logging();

  tauri::Builder::default()
    .manage(Arc::new(RwLock::new(State::default())))
    .invoke_handler(tauri::generate_handler![
      mixnet::account::add_account_for_password,
      mixnet::account::connect_with_mnemonic,
      mixnet::account::create_new_account,
      mixnet::account::create_new_mnemonic,
      mixnet::account::create_password,
      mixnet::account::does_password_file_exist,
      mixnet::account::get_balance,
<<<<<<< HEAD
      mixnet::account::get_validator_api_urls,
      mixnet::account::get_validator_nymd_urls,
      mixnet::account::list_accounts,
      mixnet::account::sign_in_decrypted_account,
=======
>>>>>>> be92171f
      mixnet::account::logout,
      mixnet::account::remove_account_for_password,
      mixnet::account::remove_password,
      mixnet::account::show_mnemonic_for_account_in_password,
      mixnet::account::sign_in_decrypted_account,
      mixnet::account::sign_in_with_password,
      mixnet::account::switch_network,
      mixnet::account::validate_mnemonic,
      mixnet::admin::get_contract_settings,
      mixnet::admin::update_contract_settings,
      mixnet::bond::bond_gateway,
      mixnet::bond::bond_mixnode,
      mixnet::bond::gateway_bond_details,
      mixnet::bond::get_operator_rewards,
      mixnet::bond::mixnode_bond_details,
      mixnet::bond::unbond_gateway,
      mixnet::bond::unbond_mixnode,
      mixnet::bond::update_mixnode,
      mixnet::delegate::delegate_to_mixnode,
      mixnet::delegate::get_delegator_rewards,
      mixnet::delegate::get_pending_delegation_events,
      mixnet::delegate::get_reverse_mix_delegations_paged,
      mixnet::delegate::undelegate_from_mixnode,
      mixnet::epoch::get_current_epoch,
      mixnet::send::send,
      network_config::add_validator,
      network_config::get_validator_api_urls,
      network_config::get_validator_nymd_urls,
      network_config::remove_validator,
      network_config::select_validator_api_url,
      network_config::select_validator_nymd_url,
      network_config::update_validator_urls,
      state::load_config_from_files,
      state::save_config_to_files,
      utils::major_to_minor,
      utils::minor_to_major,
      utils::outdated_get_approximate_fee,
      utils::owns_gateway,
      utils::owns_mixnode,
      utils::get_env,
      validator_api::status::gateway_core_node_status,
      validator_api::status::mixnode_core_node_status,
      validator_api::status::mixnode_inclusion_probability,
      validator_api::status::mixnode_reward_estimation,
      validator_api::status::mixnode_stake_saturation,
      validator_api::status::mixnode_status,
      vesting::bond::vesting_bond_gateway,
      vesting::bond::vesting_bond_mixnode,
      vesting::bond::vesting_unbond_gateway,
      vesting::bond::vesting_unbond_mixnode,
      vesting::bond::vesting_update_mixnode,
      vesting::bond::withdraw_vested_coins,
      vesting::delegate::get_pending_vesting_delegation_events,
      vesting::delegate::vesting_delegate_to_mixnode,
      vesting::delegate::vesting_undelegate_from_mixnode,
      vesting::queries::delegated_free,
      vesting::queries::delegated_vesting,
      vesting::queries::get_account_info,
      vesting::queries::get_current_vesting_period,
      vesting::queries::locked_coins,
      vesting::queries::original_vesting,
      vesting::queries::spendable_coins,
      vesting::queries::vested_coins,
      vesting::queries::vesting_coins,
      vesting::queries::vesting_end_time,
      vesting::queries::vesting_get_gateway_pledge,
      vesting::queries::vesting_get_mixnode_pledge,
      vesting::queries::vesting_start_time,
    ])
    .menu(Menu::new().add_default_app_submenu_if_macos())
    .run(tauri::generate_context!())
    .expect("error while running tauri application");
}

fn setup_logging() {
  let mut log_builder = pretty_env_logger::formatted_timed_builder();
  if let Ok(s) = ::std::env::var("RUST_LOG") {
    log_builder.parse_filters(&s);
  } else {
    // default to 'Info'
    log_builder.filter(None, log::LevelFilter::Info);
  }

  log_builder
    .filter_module("hyper", log::LevelFilter::Warn)
    .filter_module("tokio_reactor", log::LevelFilter::Warn)
    .filter_module("reqwest", log::LevelFilter::Warn)
    .filter_module("mio", log::LevelFilter::Warn)
    .filter_module("want", log::LevelFilter::Warn)
    .filter_module("sled", log::LevelFilter::Warn)
    .filter_module("tungstenite", log::LevelFilter::Warn)
    .filter_module("tokio_tungstenite", log::LevelFilter::Warn)
    .filter_module("rustls", log::LevelFilter::Warn)
    .filter_module("tokio_util", log::LevelFilter::Warn)
    .init();
}<|MERGE_RESOLUTION|>--- conflicted
+++ resolved
@@ -42,13 +42,8 @@
       mixnet::account::create_password,
       mixnet::account::does_password_file_exist,
       mixnet::account::get_balance,
-<<<<<<< HEAD
-      mixnet::account::get_validator_api_urls,
-      mixnet::account::get_validator_nymd_urls,
       mixnet::account::list_accounts,
       mixnet::account::sign_in_decrypted_account,
-=======
->>>>>>> be92171f
       mixnet::account::logout,
       mixnet::account::remove_account_for_password,
       mixnet::account::remove_password,
