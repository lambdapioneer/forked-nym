--- conflicted
+++ resolved
@@ -358,25 +358,20 @@
               )}
             </>
           )}
+          <Grid item>
+            {!disabled ? <Fee feeType={EnumNodeType.mixnode ? 'BondMixnode' : 'BondGateway'} /> : <div />}
+          </Grid>
         </Grid>
       </Box>
       <Box
         sx={{
           display: 'flex',
           alignItems: 'center',
-<<<<<<< HEAD
-          justifyContent: 'space-between',
-          borderTop: (theme) => `1px solid ${theme.palette.grey[200]}`,
-          bgcolor: 'grey.100',
-          padding: 2,
-=======
           justifyContent: 'flex-end',
           padding: 3,
           pt: 0,
->>>>>>> be4708cc
         }}
       >
-        {!disabled ? <Fee feeType={EnumNodeType.mixnode ? 'BondMixnode' : 'BondGateway'} /> : <div />}
         <Button
           disabled={isSubmitting || disabled}
           variant="contained"
