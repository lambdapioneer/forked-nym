import React, { useEffect } from 'react';
import { Alert, AlertTitle, Stack, Typography } from '@mui/material';
import { IdentityKeyFormField } from '@nymproject/react/mixnodes/IdentityKeyFormField';
import WarningIcon from '@mui/icons-material/Warning';
import { simulateClaimDelgatorReward, simulateVestingClaimDelgatorReward } from 'src/requests';
import { isGreaterThan } from 'src/utils';
import { useGetFee } from 'src/hooks/useGetFee';
import { SimpleModal } from '../Modals/SimpleModal';
import { ModalFee } from '../Modals/ModalFee';

export const RedeemModal: React.FC<{
  open: boolean;
  onClose?: () => void;
  onOk?: (identityKey: string) => void;
  identityKey: string;
  amount: number;
<<<<<<< HEAD
  minimum?: number;
=======
  fee: number;
>>>>>>> 8eae2e31
  currency: string;
  message: string;
  proxy: string | null;
}> = ({ open, onClose, onOk, identityKey, amount, currency, message, proxy }) => {
  const { fee, isFeeLoading, feeError, getFee } = useGetFee();

  const handleOk = async () => {
    if (onOk) {
      onOk(identityKey);
    }
  };

  useEffect(() => {
    if (proxy) {
      getFee(simulateVestingClaimDelgatorReward, identityKey);
    } else {
      getFee(simulateClaimDelgatorReward, identityKey);
    }
  }, []);

  return (
    <SimpleModal
      open={open}
      onClose={onClose}
      onOk={handleOk}
      header={message}
      subHeader="Rewards from delegations"
      okLabel="Redeem rewards"
    >
      {identityKey && <IdentityKeyFormField readOnly fullWidth initialValue={identityKey} showTickOnValid={false} />}

      <Stack direction="row" justifyContent="space-between" mb={4} mt={identityKey && 4}>
        <Typography>Rewards amount:</Typography>
        <Typography>
          {amount} {currency}
        </Typography>
      </Stack>

      <Typography mb={5} fontSize="smaller">
        Rewards will be transferred to account you are logged in with now
      </Typography>

      <ModalFee fee={fee} isLoading={isFeeLoading} error={feeError} />
      {fee?.amount && isGreaterThan(+fee.amount.amount, amount) && (
        <Alert color="warning" sx={{ mt: 3 }} icon={<WarningIcon />}>
          <AlertTitle>Warning: fees are greater than the reward</AlertTitle>
          The fees for redeeming rewards will cost more than the rewards. Are you sure you want to continue?
        </Alert>
      )}
    </SimpleModal>
  );
};<|MERGE_RESOLUTION|>--- conflicted
+++ resolved
@@ -14,15 +14,11 @@
   onOk?: (identityKey: string) => void;
   identityKey: string;
   amount: number;
-<<<<<<< HEAD
   minimum?: number;
-=======
-  fee: number;
->>>>>>> 8eae2e31
   currency: string;
   message: string;
-  proxy: string | null;
-}> = ({ open, onClose, onOk, identityKey, amount, currency, message, proxy }) => {
+  usesVestingTokens: boolean;
+}> = ({ open, onClose, onOk, identityKey, amount, currency, message, usesVestingTokens }) => {
   const { fee, isFeeLoading, feeError, getFee } = useGetFee();
 
   const handleOk = async () => {
@@ -32,7 +28,7 @@
   };
 
   useEffect(() => {
-    if (proxy) {
+    if (usesVestingTokens) {
       getFee(simulateVestingClaimDelgatorReward, identityKey);
     } else {
       getFee(simulateClaimDelgatorReward, identityKey);
