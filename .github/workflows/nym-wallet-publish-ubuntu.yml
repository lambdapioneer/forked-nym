name: Publish Nym Wallet (Ubuntu)
on:
  workflow_dispatch:
  release:
    types: [created]

defaults:
  run:
    working-directory: nym-wallet

jobs:
  publish-tauri:
    if: ${{ (startsWith(github.ref, 'refs/tags/nym-wallet-') && github.event_name == 'release') || github.event_name == 'workflow_dispatch' }}
    strategy:
      fail-fast: false
      matrix:
        platform: [custom-runner-linux]
    runs-on: ${{ matrix.platform }}

    outputs:
      release_id: ${{ steps.create-release.outputs.id }}
      release_date: ${{ fromJSON(steps.create-release.outputs.assets)[0].published_at }}
      version: ${{ steps.release-info.outputs.version }}
      filename: ${{ steps.release-info.outputs.filename }}
      file_hash: ${{ steps.release-info.outputs.file_hash }}

    steps:
      - uses: actions/checkout@v2

      - name: Tauri dependencies
        run: >
          sudo apt-get update &&
          sudo apt-get install -y webkit2gtk-4.0
        continue-on-error: true

      - name: Node
        uses: actions/setup-node@v3
        with:
          node-version: 18

      - name: Install Rust stable
        uses: actions-rs/toolchain@v1
        with:
          toolchain: stable

      - name: Install project dependencies
        shell: bash
        run: cd .. && yarn --network-timeout 100000

      - name: Install app dependencies
        run: yarn
      - name: Create env file
        uses: timheuer/base64-to-file@v1.2
        with:
          fileName: '.env'
          encodedString: ${{ secrets.WALLET_ADMIN_ADDRESS }}

      - name: Build app
        run: yarn build
        env:
          TAURI_PRIVATE_KEY: ${{ secrets.TAURI_PRIVATE_KEY }}
          TAURI_KEY_PASSWORD: ${{ secrets.TAURI_KEY_PASSWORD }}
<<<<<<< HEAD
      - id: create-release
        name: Upload to release based on tag name
=======

      - name: Upload Artifact
        uses: actions/upload-artifact@v3
        with:
          name: nym-wallet_1.0.0_amd64.AppImage.tar.gz
          path: nym-wallet/target/release/bundle/appimage/nym-wallet*.AppImage.tar.gz
          retention-days: 30

      - name: Upload to release based on tag name
>>>>>>> c3ce9e24
        uses: softprops/action-gh-release@v1
        if: github.event_name == 'release'
        with:
          files: |
            nym-wallet/target/release/bundle/appimage/*.AppImage
            nym-wallet/target/release/bundle/appimage/*.AppImage.tar.gz*
      - id: release-info
        name: Prepare release info
        run: |
          semver="${${{ github.ref_name }}##nym-wallet-}" && semver="${semver##v}"
          echo "version=$semver" >> "$GITHUB_OUTPUT"
          echo "filename=nym-wallet_$version_amd64.AppImage" >> "$GITHUB_OUTPUT"
          echo "file_hash=${{ hashFiles('nym-wallet/target/release/bundle/appimage/nym-wallet_*_amd64.AppImage') }}" >> "$GITHUB_OUTPUT"

  push-release-data:
    if: ${{ (startsWith(github.ref, 'refs/tags/nym-wallet-') && github.event_name == 'release') || github.event_name == 'workflow_dispatch' }}
    uses: ./.github/workflows/push-release-data.yml
    needs: publish-tauri
    with:
      release_tag: ${{ github.ref_name }}
      release_id: ${{ needs.publish-tauri.outputs.release_id }}
      release_date: ${{ needs.publish-tauri.outputs.release_date }}
      download_base_url: https://github.com/nymtech/nym/releases/download/${{ github.ref_name }}
      changelog_url: https://github.com/nymtech/nym/blob/${{ github.ref_name }}/nym-wallet/CHANGELOG.md
      archive_url: https://github.com/nymtech/nym/releases/download/${{ github.ref_name }}/nym-wallet_${{ needs.publish-tauri.outputs.version }}_amd64.AppImage.tar.gz
      sig_url: https://github.com/nymtech/nym/releases/download/${{ github.ref_name }}/nym-wallet_${{ needs.publish-tauri.outputs.version }}_amd64.AppImage.tar.gz.sig
      version: ${{ needs.publish-tauri.outputs.version }}
      filename: ${{ needs.publish-tauri.outputs.filename }}
      file_hash: ${{ needs.publish-tauri.outputs.file_hash }}
      name: Wallet
      category: wallet
      platform: Ubuntu
    secrets: inherit<|MERGE_RESOLUTION|>--- conflicted
+++ resolved
@@ -60,26 +60,16 @@
         env:
           TAURI_PRIVATE_KEY: ${{ secrets.TAURI_PRIVATE_KEY }}
           TAURI_KEY_PASSWORD: ${{ secrets.TAURI_KEY_PASSWORD }}
-<<<<<<< HEAD
+
       - id: create-release
         name: Upload to release based on tag name
-=======
-
-      - name: Upload Artifact
-        uses: actions/upload-artifact@v3
-        with:
-          name: nym-wallet_1.0.0_amd64.AppImage.tar.gz
-          path: nym-wallet/target/release/bundle/appimage/nym-wallet*.AppImage.tar.gz
-          retention-days: 30
-
-      - name: Upload to release based on tag name
->>>>>>> c3ce9e24
         uses: softprops/action-gh-release@v1
         if: github.event_name == 'release'
         with:
           files: |
             nym-wallet/target/release/bundle/appimage/*.AppImage
             nym-wallet/target/release/bundle/appimage/*.AppImage.tar.gz*
+
       - id: release-info
         name: Prepare release info
         run: |
