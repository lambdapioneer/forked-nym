name: Publish Nym binaries

on:
  workflow_dispatch:
    inputs:  
      add_tokio_unstable:
        description: 'True to add RUSTFLAGS="--cfg tokio_unstable"'
        required: true
        default: false
        type: boolean 
  release:
    types: [created]
    
env:
  NETWORK: mainnet    

jobs:
  publish-nym:
    if: ${{ startsWith(github.ref, 'refs/tags/nym-binaries-') && github.event_name == 'release' }}
    strategy:
      fail-fast: false
      matrix:
        platform: [custom-runner-linux]

    runs-on: ${{ matrix.platform }}
    steps:
      - uses: actions/checkout@v3

      - name: Install Dependencies (Linux)
        run: sudo apt-get update && sudo apt-get -y install libwebkit2gtk-4.0-dev build-essential curl wget libssl-dev libgtk-3-dev libudev-dev squashfs-tools
<<<<<<< HEAD
=======
        continue-on-error: true

      - name: Check the release tag starts with `nym-binaries-`
        if: startsWith(github.ref, 'refs/tags/nym-binaries-') == false && github.event_name != 'workflow_dispatch'
        uses: actions/github-script@v3
        with:
          script: |
            core.setFailed('Release tag did not start with nym-binaries-...')
>>>>>>> 95080c3e
            
      - name: Sets env vars for tokio if set in manual dispatch inputs
        run: |
          echo 'RUSTFLAGS="--cfg tokio_unstable"' >> $GITHUB_ENV
        if: github.event_name == 'workflow_dispatch' && inputs.add_tokio_unstable == true

      - name: Install Rust stable
        uses: actions-rs/toolchain@v1
        with:
          toolchain: stable

      - name: Build all binaries
        uses: actions-rs/cargo@v1
        with:
          command: build
          args: --workspace --release

      - name: Upload Artifact
        uses: actions/upload-artifact@v3
        with:
          name: my-artifact
          path: |
            target/release/explorer-api
            target/release/nym-client
            target/release/nym-gateway
            target/release/nym-mixnode
            target/release/nym-socks5-client
            target/release/nym-api
            target/release/nym-network-requester
            target/release/nym-network-statistics
            target/release/nym-cli
          retention-days: 30

      - name: Upload to release based on tag name
        uses: softprops/action-gh-release@v1
        if: github.event_name == 'release'
        with:
          files: |
            target/release/explorer-api
            target/release/nym-client
            target/release/nym-gateway
            target/release/nym-mixnode
            target/release/nym-socks5-client
            target/release/nym-api
            target/release/nym-network-requester
            target/release/nym-network-statistics
            target/release/nym-cli<|MERGE_RESOLUTION|>--- conflicted
+++ resolved
@@ -28,17 +28,7 @@
 
       - name: Install Dependencies (Linux)
         run: sudo apt-get update && sudo apt-get -y install libwebkit2gtk-4.0-dev build-essential curl wget libssl-dev libgtk-3-dev libudev-dev squashfs-tools
-<<<<<<< HEAD
-=======
         continue-on-error: true
-
-      - name: Check the release tag starts with `nym-binaries-`
-        if: startsWith(github.ref, 'refs/tags/nym-binaries-') == false && github.event_name != 'workflow_dispatch'
-        uses: actions/github-script@v3
-        with:
-          script: |
-            core.setFailed('Release tag did not start with nym-binaries-...')
->>>>>>> 95080c3e
             
       - name: Sets env vars for tokio if set in manual dispatch inputs
         run: |
