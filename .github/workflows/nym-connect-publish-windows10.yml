name: Publish Nym Connect - desktop (Windows 10)
on:
  workflow_dispatch:
  release:
    types: [created]

defaults:
  run:
    working-directory: nym-connect/desktop

jobs:
  publish-tauri:
    if: ${{ (startsWith(github.ref, 'refs/tags/nym-connect-') && github.event_name == 'release') || github.event_name == 'workflow_dispatch' }}
    strategy:
      fail-fast: false
      matrix:
        platform: [windows10]

    runs-on: ${{ matrix.platform }}
    steps:
      - name: Clean up first
        continue-on-error: true
        working-directory: .
        run: |
          cd ..
          del /s /q /A:H nym
          rmdir /s /q nym

      - uses: actions/checkout@v3

      - name: Import signing certificate
        env:
          WINDOWS_CERTIFICATE: ${{ secrets.WINDOWS_CERTIFICATE }}
          WINDOWS_CERTIFICATE_PASSWORD: ${{ secrets.WINDOWS_CERTIFICATE_PASSWORD }}
        run: |
          New-Item -ItemType directory -Path certificate
          Set-Content -Path certificate/tempCert.txt -Value $env:WINDOWS_CERTIFICATE
          certutil -decode certificate/tempCert.txt certificate/certificate.pfx
          Remove-Item -path certificate -include tempCert.txt
          Import-PfxCertificate -FilePath certificate/certificate.pfx -CertStoreLocation Cert:\CurrentUser\My -Password (ConvertTo-SecureString -String $env:WINDOWS_CERTIFICATE_PASSWORD -Force -AsPlainText)

      - name: Node v16
        uses: actions/setup-node@v3
        with:
          node-version: 16

      - name: Install Rust stable
        uses: actions-rs/toolchain@v1
        with:
          toolchain: stable

      - name: Create env file
        uses: timheuer/base64-to-file@v1.1
        with:
          fileName: '.env'
          encodedString: ${{ secrets.WALLET_ADMIN_ADDRESS }}

      - name: Install app dependencies
        run: yarn --network-timeout 100000

      - name: Build and sign it
        env:
          GITHUB_TOKEN: ${{ secrets.GITHUB_TOKEN }}
          ENABLE_CODE_SIGNING: ${{ secrets.WINDOWS_CERTIFICATE }}
          WINDOWS_CERTIFICATE: ${{ secrets.WINDOWS_CERTIFICATE }}
          WINDOWS_CERTIFICATE_PASSWORD: ${{ secrets.WINDOWS_CERTIFICATE_PASSWORD }}
          TAURI_PRIVATE_KEY: ${{ secrets.TAURI_PRIVATE_KEY }}
          TAURI_KEY_PASSWORD: ${{ secrets.TAURI_KEY_PASSWORD }}
        run: yarn build

      - name: Upload Artifact
        uses: actions/upload-artifact@v3
        with:
          name: nym-connect_1.0.0_x64_en-US.msi
<<<<<<< HEAD
          path: nym-connect/desktop/target/release/bundle/msi/nym-connect_1.0.0_x64_en-US.msi
=======
          path: nym-connect/target/release/bundle/msi/nym-connect_1.*.msi
>>>>>>> f5bcb8be
          retention-days: 30

      - name: Upload to release based on tag name
        uses: softprops/action-gh-release@v1
        if: github.event_name == 'release'
        with:
          files: |
            nym-connect/desktop/target/release/bundle/msi/*.msi
            nym-connect/desktop/target/release/bundle/msi/*.msi.zip*<|MERGE_RESOLUTION|>--- conflicted
+++ resolved
@@ -72,11 +72,7 @@
         uses: actions/upload-artifact@v3
         with:
           name: nym-connect_1.0.0_x64_en-US.msi
-<<<<<<< HEAD
           path: nym-connect/desktop/target/release/bundle/msi/nym-connect_1.0.0_x64_en-US.msi
-=======
-          path: nym-connect/target/release/bundle/msi/nym-connect_1.*.msi
->>>>>>> f5bcb8be
           retention-days: 30
 
       - name: Upload to release based on tag name
