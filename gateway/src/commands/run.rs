// Copyright 2020-2023 - Nym Technologies SA <contact@nymtech.net>
// SPDX-License-Identifier: Apache-2.0

use crate::support::config::build_config;
use crate::{
    commands::{ensure_config_version_compatibility, OverrideConfig},
    OutputFormat,
};
use clap::Args;
use std::error::Error;
use std::net::IpAddr;
use std::path::PathBuf;
use validator_client::nyxd;

#[derive(Args, Clone)]
pub struct Run {
    /// Id of the gateway we want to run
    #[clap(long)]
    id: String,

    /// The custom host on which the gateway will be running for receiving sphinx packets
    #[clap(long)]
    host: Option<IpAddr>,

    /// The wallet address you will use to bond this gateway, e.g. nymt1z9egw0knv47nmur0p8vk4rcx59h9gg4zuxrrr9
    #[clap(long)]
    wallet_address: Option<nyxd::AccountId>,

    /// The port on which the gateway will be listening for sphinx packets
    #[clap(long)]
    mix_port: Option<u16>,

    /// The port on which the gateway will be listening for clients gateway-requests
    #[clap(long)]
    clients_port: Option<u16>,

    /// The host that will be reported to the directory server
    #[clap(long)]
    // TODO: could this be changed to `Option<url::Url>`?
    announce_host: Option<String>,

    /// Path to sqlite database containing all gateway persistent data
    #[clap(long)]
    datastore: Option<PathBuf>,

    /// Comma separated list of endpoints of nym APIs
    #[clap(long, alias = "validator_apis", value_delimiter = ',')]
    // the alias here is included for backwards compatibility (1.1.4 and before)
    nym_apis: Option<Vec<url::Url>>,

    /// Comma separated list of endpoints of the validator
    #[cfg(feature = "coconut")]
    #[clap(
        long,
        alias = "validators",
        alias = "nymd_validators",
        value_delimiter = ','
    )]
    // the alias here is included for backwards compatibility (1.1.4 and before)
    nyxd_urls: Option<Vec<url::Url>>,

    /// Cosmos wallet mnemonic
    #[clap(long)]
    mnemonic: Option<bip39::Mnemonic>,

    /// Set this gateway to work only with coconut credentials; that would disallow clients to
    /// bypass bandwidth credential requirement
    #[cfg(feature = "coconut")]
    #[clap(long)]
    only_coconut_credentials: Option<bool>,

    /// Enable/disable gateway anonymized statistics that get sent to a statistics aggregator server
    #[clap(long)]
    enabled_statistics: Option<bool>,

    /// URL where a statistics aggregator is running. The default value is a Nym aggregator server
    #[clap(long)]
    statistics_service_url: Option<url::Url>,
}

impl From<Run> for OverrideConfig {
    fn from(run_config: Run) -> Self {
        OverrideConfig {
            host: run_config.host,
            wallet_address: run_config.wallet_address,
            mix_port: run_config.mix_port,
            clients_port: run_config.clients_port,
            datastore: run_config.datastore,
            announce_host: run_config.announce_host,
            nym_apis: run_config.nym_apis,
            mnemonic: run_config.mnemonic,

            enabled_statistics: run_config.enabled_statistics,
            statistics_service_url: run_config.statistics_service_url,

            #[cfg(feature = "coconut")]
            nyxd_urls: run_config.nyxd_urls,
            #[cfg(feature = "coconut")]
            only_coconut_credentials: run_config.only_coconut_credentials,
        }
    }
}

fn show_binding_warning(address: String) {
    eprintln!("\n##### NOTE #####");
    eprintln!(
        "\nYou are trying to bind to {} - you might not be accessible to other nodes\n\
         You can ignore this warning if you're running setup on a local network \n\
         or have set a custom 'announce-host'",
        address
    );
    eprintln!("\n\n");
}

fn special_addresses() -> Vec<&'static str> {
    vec!["localhost", "127.0.0.1", "0.0.0.0", "::1", "[::1]"]
}

<<<<<<< HEAD
pub async fn execute(args: Run, output: OutputFormat) -> Result<(), Box<dyn Error + Send + Sync>> {
    let id = args.id.clone();
    println!("Starting gateway {id}...");
=======
pub async fn execute(args: &Run, output: OutputFormat) {
    eprintln!("Starting gateway {}...", args.id);

    let mut config = match Config::load_from_file(Some(&args.id)) {
        Ok(cfg) => cfg,
        Err(err) => {
            error!(
                "Failed to load config for {}. Are you sure you have run `init` before? (Error was: {})",
                args.id,
                err,
            );
            return;
        }
    };

    config = override_config(config, OverrideConfig::from(args.clone()));
>>>>>>> c708a7cc

    let config = build_config(id, args)?;
    ensure_config_version_compatibility(&config)?;

    if special_addresses().contains(&&*config.get_listening_address().to_string()) {
        show_binding_warning(config.get_listening_address().to_string());
    }

    let mut gateway = crate::node::create_gateway(config).await;
    eprintln!(
        "\nTo bond your gateway you will need to install the Nym wallet, go to https://nymtech.net/get-involved and select the Download button.\n\
         Select the correct version and install it to your machine. You will need to provide the following: \n ");
    gateway.print_node_details(output)?;

    gateway.run().await
}<|MERGE_RESOLUTION|>--- conflicted
+++ resolved
@@ -116,28 +116,9 @@
     vec!["localhost", "127.0.0.1", "0.0.0.0", "::1", "[::1]"]
 }
 
-<<<<<<< HEAD
 pub async fn execute(args: Run, output: OutputFormat) -> Result<(), Box<dyn Error + Send + Sync>> {
     let id = args.id.clone();
     println!("Starting gateway {id}...");
-=======
-pub async fn execute(args: &Run, output: OutputFormat) {
-    eprintln!("Starting gateway {}...", args.id);
-
-    let mut config = match Config::load_from_file(Some(&args.id)) {
-        Ok(cfg) => cfg,
-        Err(err) => {
-            error!(
-                "Failed to load config for {}. Are you sure you have run `init` before? (Error was: {})",
-                args.id,
-                err,
-            );
-            return;
-        }
-    };
-
-    config = override_config(config, OverrideConfig::from(args.clone()));
->>>>>>> c708a7cc
 
     let config = build_config(id, args)?;
     ensure_config_version_compatibility(&config)?;
