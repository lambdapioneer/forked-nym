import React from 'react';
import { Box, Typography } from '@mui/material';
import { ConnectionStatus } from 'src/components/ConnectionStatus';
import { ConnectionTimer } from 'src/components/ConntectionTimer';
import { InfoModal } from 'src/components/InfoModal';
import { Error } from 'src/types/error';
import { ConnectionButton } from '../components/ConnectionButton';
import { ServiceSelector } from '../components/ServiceSelector';
import { useClientContext } from '../context/main';
import { ConnectionStatusKind } from '../types';
import { Services } from '../types/directory';
import { TestAndEarnButtonArea } from '../components/Growth/TestAndEarnButtonArea';
import { AppVersion } from '../components/AppVersion';

export const DefaultLayout: React.FC<{
  error?: Error;
  status: ConnectionStatusKind;
  services?: Services;
  busy?: boolean;
  isError?: boolean;
  clearError: () => void;
  onConnectClick?: (status: ConnectionStatusKind) => void;
}> = ({ status, error, services, busy, isError, onConnectClick, clearError }) => {
  const context = useClientContext();

  return (
    <Box pt={1}>
      {error && <InfoModal show title={error.title} description={error.message} onClose={clearError} />}
      <ConnectionStatus status={ConnectionStatusKind.disconnected} />
      <Box px={2}>
<<<<<<< HEAD
        <Typography fontWeight="400" fontSize="16px" textAlign="center" mb={1}>
          Connect to the Nym mixnet
=======
        <Typography fontWeight="400" fontSize="16px" textAlign="center" pt={2}>
          Connect to the Nym <br /> mixnet for privacy.
>>>>>>> b9fed9f4
        </Typography>
        <Typography textAlign="center" fontSize="small" sx={{ color: 'grey.500' }}>
          This is experimental software. Do not rely on it for strong anonymity (yet).
        </Typography>
      </Box>
<<<<<<< HEAD
      <ServiceProviderSelector services={services} onChange={handleServiceProviderChange} currentSp={currentSp} />
=======
      <ServiceSelector services={services} onChange={context.setServiceProvider} currentSp={context.serviceProvider} />
>>>>>>> b9fed9f4
      <ConnectionTimer />
      <ConnectionButton
        status={status}
        disabled={context.serviceProvider === undefined}
        busy={busy}
        isError={isError}
        onClick={onConnectClick}
      />
      <TestAndEarnButtonArea />
      <AppVersion />
    </Box>
  );
};<|MERGE_RESOLUTION|>--- conflicted
+++ resolved
@@ -28,23 +28,14 @@
       {error && <InfoModal show title={error.title} description={error.message} onClose={clearError} />}
       <ConnectionStatus status={ConnectionStatusKind.disconnected} />
       <Box px={2}>
-<<<<<<< HEAD
-        <Typography fontWeight="400" fontSize="16px" textAlign="center" mb={1}>
-          Connect to the Nym mixnet
-=======
         <Typography fontWeight="400" fontSize="16px" textAlign="center" pt={2}>
           Connect to the Nym <br /> mixnet for privacy.
->>>>>>> b9fed9f4
         </Typography>
         <Typography textAlign="center" fontSize="small" sx={{ color: 'grey.500' }}>
           This is experimental software. Do not rely on it for strong anonymity (yet).
         </Typography>
       </Box>
-<<<<<<< HEAD
-      <ServiceProviderSelector services={services} onChange={handleServiceProviderChange} currentSp={currentSp} />
-=======
       <ServiceSelector services={services} onChange={context.setServiceProvider} currentSp={context.serviceProvider} />
->>>>>>> b9fed9f4
       <ConnectionTimer />
       <ConnectionButton
         status={status}
