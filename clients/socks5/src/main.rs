// Copyright 2021 - Nym Technologies SA <contact@nymtech.net>
// SPDX-License-Identifier: Apache-2.0

use clap::{crate_version, Parser};
<<<<<<< HEAD
use error::Socks5ClientError;
=======
use logging::setup_logging;
>>>>>>> a7cd7a58
use network_defaults::setup_env;

pub mod client;
mod commands;
pub mod error;
pub mod socks;

#[tokio::main]
async fn main() -> Result<(), Socks5ClientError> {
    setup_logging();
    println!("{}", banner());

    let args = commands::Cli::parse();
    setup_env(args.config_env_file.clone());
    commands::execute(&args).await
}

fn banner() -> String {
    format!(
        r#"

      _ __  _   _ _ __ ___
     | '_ \| | | | '_ \ _ \
     | | | | |_| | | | | | |
     |_| |_|\__, |_| |_| |_|
            |___/

             (socks5 proxy - version {:})

    "#,
        crate_version!()
    )
<<<<<<< HEAD
}

fn setup_logging() {
    let mut log_builder = pretty_env_logger::formatted_timed_builder();
    if let Ok(s) = ::std::env::var("RUST_LOG") {
        log_builder.parse_filters(&s);
    } else {
        // default to 'Info'
        log_builder.filter(None, log::LevelFilter::Info);
    }

    log_builder
        .filter_module("handlebars", log::LevelFilter::Warn)
        .filter_module("hyper", log::LevelFilter::Warn)
        .filter_module("mio", log::LevelFilter::Warn)
        .filter_module("reqwest", log::LevelFilter::Warn)
        .filter_module("sled", log::LevelFilter::Warn)
        .filter_module("tokio_reactor", log::LevelFilter::Warn)
        .filter_module("tokio_tungstenite", log::LevelFilter::Warn)
        .filter_module("tungstenite", log::LevelFilter::Warn)
        .filter_module("want", log::LevelFilter::Warn)
        .init();
=======
>>>>>>> a7cd7a58
}<|MERGE_RESOLUTION|>--- conflicted
+++ resolved
@@ -2,11 +2,8 @@
 // SPDX-License-Identifier: Apache-2.0
 
 use clap::{crate_version, Parser};
-<<<<<<< HEAD
 use error::Socks5ClientError;
-=======
 use logging::setup_logging;
->>>>>>> a7cd7a58
 use network_defaults::setup_env;
 
 pub mod client;
@@ -39,29 +36,4 @@
     "#,
         crate_version!()
     )
-<<<<<<< HEAD
-}
-
-fn setup_logging() {
-    let mut log_builder = pretty_env_logger::formatted_timed_builder();
-    if let Ok(s) = ::std::env::var("RUST_LOG") {
-        log_builder.parse_filters(&s);
-    } else {
-        // default to 'Info'
-        log_builder.filter(None, log::LevelFilter::Info);
-    }
-
-    log_builder
-        .filter_module("handlebars", log::LevelFilter::Warn)
-        .filter_module("hyper", log::LevelFilter::Warn)
-        .filter_module("mio", log::LevelFilter::Warn)
-        .filter_module("reqwest", log::LevelFilter::Warn)
-        .filter_module("sled", log::LevelFilter::Warn)
-        .filter_module("tokio_reactor", log::LevelFilter::Warn)
-        .filter_module("tokio_tungstenite", log::LevelFilter::Warn)
-        .filter_module("tungstenite", log::LevelFilter::Warn)
-        .filter_module("want", log::LevelFilter::Warn)
-        .init();
-=======
->>>>>>> a7cd7a58
 }