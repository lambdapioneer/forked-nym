--- conflicted
+++ resolved
@@ -3,10 +3,7 @@
 
 use crate::serde_helpers::{de_i64_from_str, de_paged_query_response_from_str};
 use core::fmt::{self, Display, Formatter};
-<<<<<<< HEAD
-=======
 use mixnet_contract::Addr;
->>>>>>> 27e704ab
 use serde::{Deserialize, Serialize};
 
 // TODO: this is a duplicate code but it really does not feel
@@ -17,17 +14,10 @@
 pub(super) enum QueryRequest {
     GetMixNodes {
         limit: Option<u32>,
-<<<<<<< HEAD
-        start_after: Option<String>,
+        start_after: Option<IdentityKey>,
     },
     GetGateways {
-        start_after: Option<String>,
-=======
-        start_after: Option<Addr>,
-    },
-    GetGateways {
-        start_after: Option<Addr>,
->>>>>>> 27e704ab
+        start_after: Option<IdentityKey>,
         limit: Option<u32>,
     },
     LayerDistribution {},
