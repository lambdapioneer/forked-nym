// Copyright 2021 - Nym Technologies SA <contact@nymtech.net>
// SPDX-License-Identifier: Apache-2.0

use clap::{Args, Subcommand};

pub mod bond_gateway;
pub mod gateway_bonding_sign_payload;
pub mod unbond_gateway;
pub mod vesting_bond_gateway;
pub mod vesting_unbond_gateway;

#[derive(Debug, Args)]
#[clap(args_conflicts_with_subcommands = true, subcommand_required = true)]
pub struct MixnetOperatorsGateway {
    #[clap(subcommand)]
    pub command: MixnetOperatorsGatewayCommands,
}

#[derive(Debug, Subcommand)]
pub enum MixnetOperatorsGatewayCommands {
    /// Bond to a gateway
    Bond(bond_gateway::Args),
    /// Unbond from a gateway
    Unbond(unbond_gateway::Args),
    /// Bond to a gateway with locked tokens
    VestingBond(vesting_bond_gateway::Args),
<<<<<<< HEAD
    /// Unbond from a gateway (when originally using locked tokens)
    VestingUnbond(vesting_unbond_gateway::Args),
=======
    /// Unbound from a gateway (when originally using locked tokens)
    VestingUnbound(vesting_unbond_gateway::Args),
    /// Create base58-encoded payload required for producing valid bonding signature.
    CreateGatewayBondingSignPayload(gateway_bonding_sign_payload::Args),
>>>>>>> 7ff043d8
}<|MERGE_RESOLUTION|>--- conflicted
+++ resolved
@@ -24,13 +24,8 @@
     Unbond(unbond_gateway::Args),
     /// Bond to a gateway with locked tokens
     VestingBond(vesting_bond_gateway::Args),
-<<<<<<< HEAD
-    /// Unbond from a gateway (when originally using locked tokens)
-    VestingUnbond(vesting_unbond_gateway::Args),
-=======
     /// Unbound from a gateway (when originally using locked tokens)
     VestingUnbound(vesting_unbond_gateway::Args),
     /// Create base58-encoded payload required for producing valid bonding signature.
     CreateGatewayBondingSignPayload(gateway_bonding_sign_payload::Args),
->>>>>>> 7ff043d8
 }